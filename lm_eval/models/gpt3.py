import os
import numpy as np
import transformers
from lm_eval.base import LM
from lm_eval import utils
from tqdm import tqdm
import time


def get_result(response, ctxlen):
    is_greedy = True
    logprobs = response["logprobs"]["token_logprobs"]
    continuation_logprobs = sum(logprobs[ctxlen:])

    for i in range(ctxlen, len(response["logprobs"]["tokens"])):
        token = response["logprobs"]["tokens"][i]
        top_tokens = response["logprobs"]["top_logprobs"][i]
        top_token = max(top_tokens.keys(), key=lambda x: top_tokens[x])
        if top_token != token:
            is_greedy = False
            break
    
    return continuation_logprobs, is_greedy


def oa_completion(**kwargs):
    import openai

    backoff_time = 3
    while True:
        try:
            return openai.Completion.create(**kwargs)
        except openai.error.OpenAIError:
            time.sleep(backoff_time)
            backoff_time *= 1.5


class GPT3LM(LM):

    MAX_LENGTH = 2048
    REQ_CHUNK_SIZE = 20
    MAX_GEN_TOKS = 256

    def __init__(self, engine, truncate=False):
        """

        :param engine: str
            OpenAI API engine (e.g. davinci)
        :param truncate: bool
            Truncate input if too long (if False and input is too long, throw error)
        """
        super().__init__()
        import openai
        self.engine = engine
        self.tokenizer = transformers.GPT2TokenizerFast.from_pretrained('gpt2')


        # to make the annoying "Using pad_token, but it is not set yet." error go away
        self.tokenizer.pad_token = "<|endoftext|>"
        assert self.tokenizer.encode('hello\n\nhello') == [31373, 198, 198, 31373]
        self.truncate = truncate
        self.end_of_text_token_id = self.tokenizer.convert_tokens_to_ids(["<|endoftext|>"])[0]

        # Read from environment variable OPENAI_API_SECRET_KEY
        openai.api_key = os.environ["OPENAI_API_SECRET_KEY"]

    @classmethod
    def create_from_arg_string(cls, arg_string, **kwargs):
        args = utils.simple_parse_args_string(arg_string)
        kwargs = {k: v for k, v in kwargs.items() if v is not None}
        return cls(engine=args.get("engine", "davinci"), **kwargs)

    def loglikelihood(self, requests):
        new_reqs = []
        for context, continuation in requests:
            if context == "":
                # end of text as context
                context_enc = [50256]
            else:
                context_enc = self.tokenizer.encode(context)

            continuation_enc = self.tokenizer.encode(continuation)

            new_reqs.append(((context, continuation), context_enc, continuation_enc))

        return self._loglikelihood_tokens(new_reqs)

    def loglikelihood_rolling(self, requests):
        # TODO: switch implementation to use _loglikelihood_tokens rather than having it do its own thing

        loglikelihoods = []
        for string, in tqdm(requests):
            encoded = self.tokenizer.encode_plus(string)["input_ids"]
            rolling_token_windows = utils.get_rolling_token_windows(
                token_list=encoded,
                prefix_token=self.end_of_text_token_id,
                max_seq_len=self.MAX_LENGTH,
                context_len=1,
            )
            string_loglikelihoods = []
            for input_tokens, pred_tokens in rolling_token_windows:
                block_output = self.get_token_logprobs(
                    input_tokens=input_tokens,
                    pred_tokens=pred_tokens,
                )
                string_loglikelihoods.append(block_output["logprobs"])
            string_loglikelihoods = np.concatenate(string_loglikelihoods).sum()
            loglikelihoods.append(string_loglikelihoods)

        return loglikelihoods

    def _loglikelihood_tokens(self, requests):
        import openai
        res = []

        def _collate(x):
            # this doesn't efficiently handle last-token differences yet, but those are kinda annoying because
            # it's not guaranteed that the 100 or so logprobs we get to see actually contain all the continuations
            # we care about and so we need some kind of backup for when it isn't
            toks = x[1] + x[2]
<<<<<<< HEAD
            return (-len(toks), tuple(toks))
        
=======
            return (len(toks), tuple(toks))

>>>>>>> 5452fddb
        reord = utils.Reorderer(requests, _collate)

        for chunk in tqdm(list(utils.chunks(reord.get_reordered(), self.REQ_CHUNK_SIZE))):
            inps = []
            ctxlens = []
            for cache_key, context_enc, continuation_enc in chunk:
                inp = (context_enc + continuation_enc)[-self.MAX_LENGTH:]
                ctxlen = len(context_enc) - max(0, len(context_enc) + len(continuation_enc) - self.MAX_LENGTH)

                inps.append(inp)
                ctxlens.append(ctxlen)

            response = oa_completion(
                engine=self.engine,
                prompt=inps,
                echo=True,
                max_tokens=0, temperature=0.,
                logprobs=10,
            )

            for resp, ctxlen, (cache_key, context_enc, continuation_enc) in zip(response.choices, ctxlens, chunk):
                answer = get_result(resp, ctxlen)

                res.append(answer)

                # partial caching
                if cache_key is not None:
                    self.cache_hook.add_partial("loglikelihood", cache_key, answer)

        return reord.get_original(res)

    def get_token_logprobs(self, input_tokens, pred_tokens):
        pred_start = len(input_tokens) - len(pred_tokens) + 1
        # We're going to stitch together the input_tokens and pred_tokens
        # In the longest case, this gets us to length = max_seq_len+1 (which the API works with)
        assert input_tokens[pred_start:] == pred_tokens[:-1]
        token_ids = input_tokens + [pred_tokens[-1]]
        response = oa_completion(
            engine=self.engine,
            prompt=token_ids,
            max_tokens=0,
            temperature=0.0,
            logprobs=0,
            echo=True,
        )
        logprobs = np.array(response["choices"][0]["logprobs"]["token_logprobs"][pred_start:])
        positions = np.arange(pred_start-1, pred_start-1 + len(token_ids[pred_start:]))
        return {
            "logprobs": logprobs,
            "positions": positions,
        }

    def greedy_until(self, requests):
        if not requests: return []
        import openai
        res = []

        def _collate(x):
            toks = self.tokenizer.encode(x[0])
            return (len(toks), x[0])
        
        reord = utils.Reorderer(requests, _collate)

        def sameuntil_chunks(xs, size):
            ret = []
            lastuntil = xs[0][1]
            for x in xs:
                if len(ret) >= size or x[1] != lastuntil:
                    yield ret, lastuntil
                    ret = []
                    lastuntil = x[1]
                ret.append(x)
            
            if ret: yield ret, lastuntil

        # todo: more intelligent batching for heterogenous `until`
        for chunk, until in tqdm(list(sameuntil_chunks(reord.get_reordered(), self.REQ_CHUNK_SIZE))):
            inps = []
            for context, _ in chunk:
                context_enc = self.tokenizer.encode(context)
                inp = context_enc[-(self.MAX_LENGTH - self.MAX_GEN_TOKS):]
                inps.append(inp)

            response = oa_completion(
                engine=self.engine,
                prompt=inps,
                max_tokens=self.MAX_GEN_TOKS, 
                temperature=0.,
                logprobs=10,
                stop=until
            )

            for resp, (context, until) in zip(response.choices, chunk):
                s = resp['text']

                for term in until:
                    s = s.split(term)[0]

                # partial caching
                self.cache_hook.add_partial("greedy_until", (context, until), s)
                
                res.append(s)
        
        return reord.get_original(res)()<|MERGE_RESOLUTION|>--- conflicted
+++ resolved
@@ -118,13 +118,8 @@
             # it's not guaranteed that the 100 or so logprobs we get to see actually contain all the continuations
             # we care about and so we need some kind of backup for when it isn't
             toks = x[1] + x[2]
-<<<<<<< HEAD
             return (-len(toks), tuple(toks))
         
-=======
-            return (len(toks), tuple(toks))
-
->>>>>>> 5452fddb
         reord = utils.Reorderer(requests, _collate)
 
         for chunk in tqdm(list(utils.chunks(reord.get_reordered(), self.REQ_CHUNK_SIZE))):
