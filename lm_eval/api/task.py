--- conflicted
+++ resolved
@@ -955,14 +955,9 @@
         )
 
     def process_results(self, doc, results):
-<<<<<<< HEAD
 
         if callable(self.config.process_results):
             return self.config.process_results(doc, results)
-=======
-        if callable(self._config.process_results):
-            return self._config.process_results(doc, results)
->>>>>>> 365fcda9
 
         result_dict = {}
         use_metric = list(self._metric_fn_list.keys())
